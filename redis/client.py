--- conflicted
+++ resolved
@@ -517,7 +517,6 @@
     return data
 
 
-<<<<<<< HEAD
 def parse_acl_log(response, **options):
     if response is None:
         return None
@@ -553,12 +552,12 @@
                     "oll", "omem"}:
         client_info[int_key] = int(client_info[int_key])
     return client_info
-=======
+
+
 def parse_module_result(response):
     if isinstance(response, ModuleError):
         raise response
     return True
->>>>>>> 142a44a0
 
 
 class Redis(object):
