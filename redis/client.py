from __future__ import with_statement
from itertools import chain, starmap
import datetime
import sys
import warnings
import time as mod_time
from redis._compat import (b, izip, imap, iteritems, dictkeys, dictvalues,
                           basestring, long, nativestr, urlparse, bytes)
from redis.connection import ConnectionPool, UnixDomainSocketConnection
from redis.exceptions import (
    ConnectionError,
    DataError,
    RedisError,
    ResponseError,
    WatchError,
    NoScriptError,
    ExecAbortError,
)

SYM_EMPTY = b('')


def list_or_args(keys, args):
    # returns a single list combining keys and args
    try:
        iter(keys)
        # a string or bytes instance can be iterated, but indicates
        # keys wasn't passed as a list
        if isinstance(keys, (basestring, bytes)):
            keys = [keys]
    except TypeError:
        keys = [keys]
    if args:
        keys.extend(args)
    return keys


def timestamp_to_datetime(response):
    "Converts a unix timestamp to a Python datetime object"
    if not response:
        return None
    try:
        response = int(response)
    except ValueError:
        return None
    return datetime.datetime.fromtimestamp(response)


def string_keys_to_dict(key_string, callback):
    return dict.fromkeys(key_string.split(), callback)


def dict_merge(*dicts):
    merged = {}
    [merged.update(d) for d in dicts]
    return merged


def parse_debug_object(response):
    "Parse the results of Redis's DEBUG OBJECT command into a Python dict"
    # The 'type' of the object is the first item in the response, but isn't
    # prefixed with a name
    response = nativestr(response)
    response = 'type:' + response
    response = dict([kv.split(':') for kv in response.split()])

    # parse some expected int values from the string response
    # note: this cmd isn't spec'd so these may not appear in all redis versions
    int_fields = ('refcount', 'serializedlength', 'lru', 'lru_seconds_idle')
    for field in int_fields:
        if field in response:
            response[field] = int(response[field])

    return response


def parse_object(response, infotype):
    "Parse the results of an OBJECT command"
    if infotype in ('idletime', 'refcount'):
        return int(response)
    return response


def parse_info(response):
    "Parse the result of Redis's INFO command into a Python dict"
    info = {}
    response = nativestr(response)

    def get_value(value):
        if ',' not in value or '=' not in value:
            try:
                if '.' in value:
                    return float(value)
                else:
                    return int(value)
            except ValueError:
                return value
        else:
            sub_dict = {}
            for item in value.split(','):
                k, v = item.rsplit('=', 1)
                sub_dict[k] = get_value(v)
            return sub_dict

    for line in response.splitlines():
        if line and not line.startswith('#'):
            key, value = line.split(':')
            info[key] = get_value(value)
    return info


def pairs_to_dict(response):
    "Create a dict given a list of key/value pairs"
    it = iter(response)
    return dict(izip(it, it))


def zset_score_pairs(response, **options):
    """
    If ``withscores`` is specified in the options, return the response as
    a list of (value, score) pairs
    """
    if not response or not options['withscores']:
        return response
    score_cast_func = options.get('score_cast_func', float)
    it = iter(response)
    return list(izip(it, imap(score_cast_func, it)))


def sort_return_tuples(response, **options):
    """
    If ``tuples`` is specified, return the response as a list of
    n-element tuples with n being the value found in options['tuples']
    """
    if not response or not options['tuples']:
        return response
    n = options['tuples']
    return zip(*[response[i::n] for i in range(n)])

def int_or_none(response):
    if response is None:
        return None
    return int(response)


def float_or_none(response):
    if response is None:
        return None
    return float(response)


def parse_client(response, **options):
    parse = options['parse']
    if parse == 'LIST':
        clients = []
        for c in nativestr(response).splitlines():
            clients.append(dict([pair.split('=') for pair in c.split(' ')]))
        return clients
    elif parse == 'KILL':
        return bool(response)
    elif parse == 'GETNAME':
        return response and nativestr(response)
    elif parse == 'SETNAME':
        return nativestr(response) == 'OK'


def parse_config(response, **options):
    if options['parse'] == 'GET':
        response = [nativestr(i) if i is not None else None for i in response]
        return response and pairs_to_dict(response) or {}
    return nativestr(response) == 'OK'


def parse_script(response, **options):
    parse = options['parse']
    if parse in ('FLUSH', 'KILL'):
        return response == 'OK'
    if parse == 'EXISTS':
        return list(imap(bool, response))
    return response


class StrictRedis(object):
    """
    Implementation of the Redis protocol.

    This abstract class provides a Python interface to all Redis commands
    and an implementation of the Redis protocol.

    Connection and Pipeline derive from this, implementing how
    the commands are sent and received to the Redis server
    """
    RESPONSE_CALLBACKS = dict_merge(
        string_keys_to_dict(
            'AUTH DEL EXISTS EXPIRE EXPIREAT HDEL HEXISTS HMSET MOVE MSETNX '
            'PERSIST PSETEX RENAMENX SISMEMBER SMOVE SETEX SETNX ZREM',
            bool
        ),
        string_keys_to_dict(
            'BITCOUNT DECRBY GETBIT HLEN INCRBY LINSERT LLEN LPUSHX RPUSHX '
            'SADD SCARD SDIFFSTORE SETBIT SETRANGE SINTERSTORE SREM STRLEN '
            'SUNIONSTORE ZADD ZCARD ZREMRANGEBYRANK ZREMRANGEBYSCORE',
            int
        ),
        string_keys_to_dict('INCRBYFLOAT HINCRBYFLOAT', float),
        string_keys_to_dict(
            # these return OK, or int if redis-server is >=1.3.4
            'LPUSH RPUSH',
<<<<<<< HEAD
            lambda r: isinstance(r, long) and r or nativestr(r) == 'OK'
        ),
=======
            lambda r: isinstance(r, long) and r or r == 'OK'
            ),
        string_keys_to_dict('SORT', sort_return_tuples),
>>>>>>> de03d47b
        string_keys_to_dict('ZSCORE ZINCRBY', float_or_none),
        string_keys_to_dict(
            'FLUSHALL FLUSHDB LSET LTRIM MSET RENAME '
            'SAVE SELECT SET SHUTDOWN SLAVEOF WATCH UNWATCH',
            lambda r: nativestr(r) == 'OK'
        ),
        string_keys_to_dict('BLPOP BRPOP', lambda r: r and tuple(r) or None),
        string_keys_to_dict(
            'SDIFF SINTER SMEMBERS SUNION',
            lambda r: r and set(r) or set()
        ),
        string_keys_to_dict(
            'ZRANGE ZRANGEBYSCORE ZREVRANGE ZREVRANGEBYSCORE',
            zset_score_pairs
        ),
        string_keys_to_dict('ZRANK ZREVRANK', int_or_none),
        {
            'BGREWRITEAOF': (
                lambda r: nativestr(r) == 'Background rewriting of AOF file started'
            ),
            'BGSAVE': lambda r: nativestr(r) == 'Background saving started',
            'CLIENT': parse_client,
            'CONFIG': parse_config,
            'DEBUG': parse_debug_object,
            'HGETALL': lambda r: r and pairs_to_dict(r) or {},
            'INFO': parse_info,
            'LASTSAVE': timestamp_to_datetime,
            'OBJECT': parse_object,
            'PING': lambda r: nativestr(r) == 'PONG',
            'RANDOMKEY': lambda r: r and r or None,
            'SCRIPT': parse_script,
            'TIME': lambda x: (int(x[0]), int(x[1]))
        }
    )

    @classmethod
    def from_url(cls, url, db=None, **kwargs):
        """
        Return a Redis client object configured from the given URL.

        For example::

            redis://username:password@localhost:6379/0

        If ``db`` is None, this method will attempt to extract the database ID
        from the URL path component.

        Any additional keyword arguments will be passed along to the Redis
        class's initializer.
        """
        url = urlparse(url)

        # We only support redis:// schemes.
        assert url.scheme == 'redis' or not url.scheme

        # Extract the database ID from the path component if hasn't been given.
        if db is None:
            try:
                db = int(url.path.replace('/', ''))
            except (AttributeError, ValueError):
                db = 0

        return cls(host=url.hostname, port=url.port, db=db,
                   password=url.password, **kwargs)

    def __init__(self, host='localhost', port=6379,
                 db=0, password=None, socket_timeout=None,
                 connection_pool=None, charset='utf-8',
                 errors='strict', decode_responses=False,
                 unix_socket_path=None):
        if not connection_pool:
            kwargs = {
                'db': db,
                'password': password,
                'socket_timeout': socket_timeout,
                'encoding': charset,
                'encoding_errors': errors,
                'decode_responses': decode_responses,
            }
            # based on input, setup appropriate connection args
            if unix_socket_path:
                kwargs.update({
                    'path': unix_socket_path,
                    'connection_class': UnixDomainSocketConnection
                })
            else:
                kwargs.update({
                    'host': host,
                    'port': port
                })
            connection_pool = ConnectionPool(**kwargs)
        self.connection_pool = connection_pool

        self.response_callbacks = self.__class__.RESPONSE_CALLBACKS.copy()

    def set_response_callback(self, command, callback):
        "Set a custom Response Callback"
        self.response_callbacks[command] = callback

    def pipeline(self, transaction=True, shard_hint=None):
        """
        Return a new pipeline object that can queue multiple commands for
        later execution. ``transaction`` indicates whether all commands
        should be executed atomically. Apart from making a group of operations
        atomic, pipelines are useful for reducing the back-and-forth overhead
        between the client and server.
        """
        return StrictPipeline(
            self.connection_pool,
            self.response_callbacks,
            transaction,
            shard_hint)

    def transaction(self, func, *watches, **kwargs):
        """
        Convenience method for executing the callable `func` as a transaction
        while watching all keys specified in `watches`. The 'func' callable
        should expect a single arguement which is a Pipeline object.
        """
        shard_hint = kwargs.pop('shard_hint', None)
        value_from_callable = kwargs.pop('value_from_callable', False)
        with self.pipeline(True, shard_hint) as pipe:
            while 1:
                try:
                    if watches:
                        pipe.watch(*watches)
                    func_value = func(pipe)
                    exec_value = pipe.execute()
                    return func_value if value_from_callable else exec_value
                except WatchError:
                    continue

    def lock(self, name, timeout=None, sleep=0.1):
        """
        Return a new Lock object using key ``name`` that mimics
        the behavior of threading.Lock.

        If specified, ``timeout`` indicates a maximum life for the lock.
        By default, it will remain locked until release() is called.

        ``sleep`` indicates the amount of time to sleep per loop iteration
        when the lock is in blocking mode and another client is currently
        holding the lock.
        """
        return Lock(self, name, timeout=timeout, sleep=sleep)

    def pubsub(self, shard_hint=None):
        """
        Return a Publish/Subscribe object. With this object, you can
        subscribe to channels and listen for messages that get published to
        them.
        """
        return PubSub(self.connection_pool, shard_hint)

    #### COMMAND EXECUTION AND PROTOCOL PARSING ####
    def execute_command(self, *args, **options):
        "Execute a command and return a parsed response"
        pool = self.connection_pool
        command_name = args[0]
        connection = pool.get_connection(command_name, **options)
        try:
            connection.send_command(*args)
            return self.parse_response(connection, command_name, **options)
        except ConnectionError:
            connection.disconnect()
            connection.send_command(*args)
            return self.parse_response(connection, command_name, **options)
        finally:
            pool.release(connection)

    def parse_response(self, connection, command_name, **options):
        "Parses a response from the Redis server"
        response = connection.read_response()
        if command_name in self.response_callbacks:
            return self.response_callbacks[command_name](response, **options)
        return response

    #### SERVER INFORMATION ####
    def bgrewriteaof(self):
        "Tell the Redis server to rewrite the AOF file from data in memory."
        return self.execute_command('BGREWRITEAOF')

    def bgsave(self):
        """
        Tell the Redis server to save its data to disk.  Unlike save(),
        this method is asynchronous and returns immediately.
        """
        return self.execute_command('BGSAVE')

    def client_kill(self, address):
        "Disconnects the client at ``address`` (ip:port)"
        return self.execute_command('CLIENT', 'KILL', address, parse='KILL')

    def client_list(self):
        "Returns a list of currently connected clients"
        return self.execute_command('CLIENT', 'LIST', parse='LIST')

    def client_getname(self):
        "Returns the current connection name"
        return self.execute_command('CLIENT', 'GETNAME', parse='GETNAME')

    def client_setname(self, name):
        "Sets the current connection name"
        return self.execute_command('CLIENT', 'SETNAME', name, parse='SETNAME')

    def config_get(self, pattern="*"):
        "Return a dictionary of configuration based on the ``pattern``"
        return self.execute_command('CONFIG', 'GET', pattern, parse='GET')

    def config_set(self, name, value):
        "Set config item ``name`` with ``value``"
        return self.execute_command('CONFIG', 'SET', name, value, parse='SET')

    def dbsize(self):
        "Returns the number of keys in the current database"
        return self.execute_command('DBSIZE')

    def time(self):
        """
        Returns the server time as a 2-item tuple of ints:
        (seconds since epoch, microseconds into this second).
        """
        return self.execute_command('TIME')

    def debug_object(self, key):
        "Returns version specific metainformation about a give key"
        return self.execute_command('DEBUG', 'OBJECT', key)

    def delete(self, *names):
        "Delete one or more keys specified by ``names``"
        return self.execute_command('DEL', *names)
    __delitem__ = delete

    def echo(self, value):
        "Echo the string back from the server"
        return self.execute_command('ECHO', value)

    def flushall(self):
        "Delete all keys in all databases on the current host"
        return self.execute_command('FLUSHALL')

    def flushdb(self):
        "Delete all keys in the current database"
        return self.execute_command('FLUSHDB')

    def info(self, section=None):
        """
        Returns a dictionary containing information about the Redis server

        The ``section`` option can be used to select a specific section
        of information

        The section option is not supported by older versions of Redis Server,
        and will generate ResponseError
        """
        if section is None:
            return self.execute_command('INFO')
        else:
            return self.execute_command('INFO', section)

    def lastsave(self):
        """
        Return a Python datetime object representing the last time the
        Redis database was saved to disk
        """
        return self.execute_command('LASTSAVE')

    def object(self, infotype, key):
        "Return the encoding, idletime, or refcount about the key"
        return self.execute_command('OBJECT', infotype, key, infotype=infotype)

    def ping(self):
        "Ping the Redis server"
        return self.execute_command('PING')

    def save(self):
        """
        Tell the Redis server to save its data to disk,
        blocking until the save is complete
        """
        return self.execute_command('SAVE')

    def shutdown(self):
        "Shutdown the server"
        try:
            self.execute_command('SHUTDOWN')
        except ConnectionError:
            # a ConnectionError here is expected
            return
        raise RedisError("SHUTDOWN seems to have failed.")

    def slaveof(self, host=None, port=None):
        """
        Set the server to be a replicated slave of the instance identified
        by the ``host`` and ``port``. If called without arguements, the
        instance is promoted to a master instead.
        """
        if host is None and port is None:
            return self.execute_command("SLAVEOF", "NO", "ONE")
        return self.execute_command("SLAVEOF", host, port)

    #### BASIC KEY COMMANDS ####
    def append(self, key, value):
        """
        Appends the string ``value`` to the value at ``key``. If ``key``
        doesn't already exist, create it with a value of ``value``.
        Returns the new length of the value at ``key``.
        """
        return self.execute_command('APPEND', key, value)

    def getrange(self, key, start, end):
        """
        Returns the substring of the string value stored at ``key``,
        determined by the offsets ``start`` and ``end`` (both are inclusive)
        """
        return self.execute_command('GETRANGE', key, start, end)

    def bitcount(self, key, start=None, end=None):
        """
        Returns the count of set bits in the value of ``key``.  Optional
        ``start`` and ``end`` paramaters indicate which bytes to consider
        """
        params = [key]
        if start is not None and end is not None:
            params.append(start)
            params.append(end)
        elif (start is not None and end is None) or \
                (end is not None and start is None):
            raise RedisError("Both start and end must be specified")
        return self.execute_command('BITCOUNT', *params)

    def bitop(self, operation, dest, *keys):
        """
        Perform a bitwise operation using ``operation`` between ``keys`` and
        store the result in ``dest``.
        """
        return self.execute_command('BITOP', operation, dest, *keys)

    def decr(self, name, amount=1):
        """
        Decrements the value of ``key`` by ``amount``.  If no key exists,
        the value will be initialized as 0 - ``amount``
        """
        return self.execute_command('DECRBY', name, amount)

    def exists(self, name):
        "Returns a boolean indicating whether key ``name`` exists"
        return self.execute_command('EXISTS', name)
    __contains__ = exists

    def expire(self, name, time):
        """
        Set an expire flag on key ``name`` for ``time`` seconds. ``time``
        can be represented by an integer or a Python timedelta object.
        """
        if isinstance(time, datetime.timedelta):
            time = time.seconds + time.days * 24 * 3600
        return self.execute_command('EXPIRE', name, time)

    def expireat(self, name, when):
        """
        Set an expire flag on key ``name``. ``when`` can be represented
        as an integer indicating unix time or a Python datetime object.
        """
        if isinstance(when, datetime.datetime):
            when = int(mod_time.mktime(when.timetuple()))
        return self.execute_command('EXPIREAT', name, when)

    def get(self, name):
        """
        Return the value at key ``name``, or None if the key doesn't exist
        """
        return self.execute_command('GET', name)

    def __getitem__(self, name):
        """
        Return the value at key ``name``, raises a KeyError if the key
        doesn't exist.
        """
        value = self.get(name)
        if value:
            return value
        raise KeyError(name)

    def getbit(self, name, offset):
        "Returns a boolean indicating the value of ``offset`` in ``name``"
        return self.execute_command('GETBIT', name, offset)

    def getset(self, name, value):
        """
        Set the value at key ``name`` to ``value`` if key doesn't exist
        Return the value at key ``name`` atomically
        """
        return self.execute_command('GETSET', name, value)

    def incr(self, name, amount=1):
        """
        Increments the value of ``key`` by ``amount``.  If no key exists,
        the value will be initialized as ``amount``
        """
        return self.execute_command('INCRBY', name, amount)

    def incrbyfloat(self, name, amount=1.0):
        """
        Increments the value at key ``name`` by floating ``amount``.
        If no key exists, the value will be initialized as ``amount``
        """
        return self.execute_command('INCRBYFLOAT', name, amount)

    def keys(self, pattern='*'):
        "Returns a list of keys matching ``pattern``"
        return self.execute_command('KEYS', pattern)

    def mget(self, keys, *args):
        """
        Returns a list of values ordered identically to ``keys``
        """
        args = list_or_args(keys, args)
        return self.execute_command('MGET', *args)

    def mset(self, mapping):
        "Sets each key in the ``mapping`` dict to its corresponding value"
        items = []
        for pair in iteritems(mapping):
            items.extend(pair)
        return self.execute_command('MSET', *items)

    def msetnx(self, mapping):
        """
        Sets each key in the ``mapping`` dict to its corresponding value if
        none of the keys are already set
        """
        items = []
        for pair in iteritems(mapping):
            items.extend(pair)
        return self.execute_command('MSETNX', *items)

    def move(self, name, db):
        "Moves the key ``name`` to a different Redis database ``db``"
        return self.execute_command('MOVE', name, db)

    def persist(self, name):
        "Removes an expiration on ``name``"
        return self.execute_command('PERSIST', name)

    def pexpire(self, name, time):
        """
        Set an expire flag on key ``name`` for ``time`` milliseconds.
        ``time`` can be represented by an integer or a Python timedelta
        object.
        """
        if isinstance(time, datetime.timedelta):
            ms = int(time.microseconds / 1000)
            time = (time.seconds + time.days * 24 * 3600) * 1000 + ms
        return self.execute_command('PEXPIRE', name, time)

    def pexpireat(self, name, when):
        """
        Set an expire flag on key ``name``. ``when`` can be represented
        as an integer representing unix time in milliseconds (unix time * 1000)
        or a Python datetime object.
        """
        if isinstance(when, datetime.datetime):
            ms = int(when.microsecond / 1000)
            when = int(mod_time.mktime(when.timetuple())) * 1000 + ms
        return self.execute_command('PEXPIREAT', name, when)

    def psetex(self, name, time_ms, value):
        """
        Set the value of key ``name`` to ``value`` that expires in ``time_ms``
        milliseconds. ``time_ms`` can be represented by an integer or a Python
        timedelta object
        """
        if isinstance(time_ms, datetime.timedelta):
            ms = int(time_ms.microseconds / 1000)
            time_ms = (time_ms.seconds + time_ms.days * 24 * 3600) * 1000 + ms
        return self.execute_command('PSETEX', name, time_ms, value)

    def pttl(self, name):
        "Returns the number of milliseconds until the key ``name`` will expire"
        return self.execute_command('PTTL', name)

    def randomkey(self):
        "Returns the name of a random key"
        return self.execute_command('RANDOMKEY')

    def rename(self, src, dst):
        """
        Rename key ``src`` to ``dst``
        """
        return self.execute_command('RENAME', src, dst)

    def renamenx(self, src, dst):
        "Rename key ``src`` to ``dst`` if ``dst`` doesn't already exist"
        return self.execute_command('RENAMENX', src, dst)

    def set(self, name, value):
        "Set the value at key ``name`` to ``value``"
        return self.execute_command('SET', name, value)
    __setitem__ = set

    def setbit(self, name, offset, value):
        """
        Flag the ``offset`` in ``name`` as ``value``. Returns a boolean
        indicating the previous value of ``offset``.
        """
        value = value and 1 or 0
        return self.execute_command('SETBIT', name, offset, value)

    def setex(self, name, time, value):
        """
        Set the value of key ``name`` to ``value`` that expires in ``time``
        seconds. ``time`` can be represented by an integer or a Python
        timedelta object.
        """
        if isinstance(time, datetime.timedelta):
            time = time.seconds + time.days * 24 * 3600
        return self.execute_command('SETEX', name, time, value)

    def setnx(self, name, value):
        "Set the value of key ``name`` to ``value`` if key doesn't exist"
        return self.execute_command('SETNX', name, value)

    def setrange(self, name, offset, value):
        """
        Overwrite bytes in the value of ``name`` starting at ``offset`` with
        ``value``. If ``offset`` plus the length of ``value`` exceeds the
        length of the original value, the new value will be larger than before.
        If ``offset`` exceeds the length of the original value, null bytes
        will be used to pad between the end of the previous value and the start
        of what's being injected.

        Returns the length of the new string.
        """
        return self.execute_command('SETRANGE', name, offset, value)

    def strlen(self, name):
        "Return the number of bytes stored in the value of ``name``"
        return self.execute_command('STRLEN', name)

    def substr(self, name, start, end=-1):
        """
        Return a substring of the string at key ``name``. ``start`` and ``end``
        are 0-based integers specifying the portion of the string to return.
        """
        return self.execute_command('SUBSTR', name, start, end)

    def ttl(self, name):
        "Returns the number of seconds until the key ``name`` will expire"
        return self.execute_command('TTL', name)

    def type(self, name):
        "Returns the type of key ``name``"
        return self.execute_command('TYPE', name)

    def watch(self, *names):
        """
        Watches the values at keys ``names``, or None if the key doesn't exist
        """
        warnings.warn(DeprecationWarning('Call WATCH from a Pipeline object'))

    def unwatch(self):
        """
        Unwatches the value at key ``name``, or None of the key doesn't exist
        """
        warnings.warn(
            DeprecationWarning('Call UNWATCH from a Pipeline object'))

    #### LIST COMMANDS ####
    def blpop(self, keys, timeout=0):
        """
        LPOP a value off of the first non-empty list
        named in the ``keys`` list.

        If none of the lists in ``keys`` has a value to LPOP, then block
        for ``timeout`` seconds, or until a value gets pushed on to one
        of the lists.

        If timeout is 0, then block indefinitely.
        """
        if timeout is None:
            timeout = 0
        if isinstance(keys, basestring):
            keys = [keys]
        else:
            keys = list(keys)
        keys.append(timeout)
        return self.execute_command('BLPOP', *keys)

    def brpop(self, keys, timeout=0):
        """
        RPOP a value off of the first non-empty list
        named in the ``keys`` list.

        If none of the lists in ``keys`` has a value to LPOP, then block
        for ``timeout`` seconds, or until a value gets pushed on to one
        of the lists.

        If timeout is 0, then block indefinitely.
        """
        if timeout is None:
            timeout = 0
        if isinstance(keys, basestring):
            keys = [keys]
        else:
            keys = list(keys)
        keys.append(timeout)
        return self.execute_command('BRPOP', *keys)

    def brpoplpush(self, src, dst, timeout=0):
        """
        Pop a value off the tail of ``src``, push it on the head of ``dst``
        and then return it.

        This command blocks until a value is in ``src`` or until ``timeout``
        seconds elapse, whichever is first. A ``timeout`` value of 0 blocks
        forever.
        """
        if timeout is None:
            timeout = 0
        return self.execute_command('BRPOPLPUSH', src, dst, timeout)

    def lindex(self, name, index):
        """
        Return the item from list ``name`` at position ``index``

        Negative indexes are supported and will return an item at the
        end of the list
        """
        return self.execute_command('LINDEX', name, index)

    def linsert(self, name, where, refvalue, value):
        """
        Insert ``value`` in list ``name`` either immediately before or after
        [``where``] ``refvalue``

        Returns the new length of the list on success or -1 if ``refvalue``
        is not in the list.
        """
        return self.execute_command('LINSERT', name, where, refvalue, value)

    def llen(self, name):
        "Return the length of the list ``name``"
        return self.execute_command('LLEN', name)

    def lpop(self, name):
        "Remove and return the first item of the list ``name``"
        return self.execute_command('LPOP', name)

    def lpush(self, name, *values):
        "Push ``values`` onto the head of the list ``name``"
        return self.execute_command('LPUSH', name, *values)

    def lpushx(self, name, value):
        "Push ``value`` onto the head of the list ``name`` if ``name`` exists"
        return self.execute_command('LPUSHX', name, value)

    def lrange(self, name, start, end):
        """
        Return a slice of the list ``name`` between
        position ``start`` and ``end``

        ``start`` and ``end`` can be negative numbers just like
        Python slicing notation
        """
        return self.execute_command('LRANGE', name, start, end)

    def lrem(self, name, count, value):
        """
        Remove the first ``count`` occurrences of elements equal to ``value``
        from the list stored at ``name``.

        The count argument influences the operation in the following ways:
            count > 0: Remove elements equal to value moving from head to tail.
            count < 0: Remove elements equal to value moving from tail to head.
            count = 0: Remove all elements equal to value.
        """
        return self.execute_command('LREM', name, count, value)

    def lset(self, name, index, value):
        "Set ``position`` of list ``name`` to ``value``"
        return self.execute_command('LSET', name, index, value)

    def ltrim(self, name, start, end):
        """
        Trim the list ``name``, removing all values not within the slice
        between ``start`` and ``end``

        ``start`` and ``end`` can be negative numbers just like
        Python slicing notation
        """
        return self.execute_command('LTRIM', name, start, end)

    def rpop(self, name):
        "Remove and return the last item of the list ``name``"
        return self.execute_command('RPOP', name)

    def rpoplpush(self, src, dst):
        """
        RPOP a value off of the ``src`` list and atomically LPUSH it
        on to the ``dst`` list.  Returns the value.
        """
        return self.execute_command('RPOPLPUSH', src, dst)

    def rpush(self, name, *values):
        "Push ``values`` onto the tail of the list ``name``"
        return self.execute_command('RPUSH', name, *values)

    def rpushx(self, name, value):
        "Push ``value`` onto the tail of the list ``name`` if ``name`` exists"
        return self.execute_command('RPUSHX', name, value)

    def sort(self, name, start=None, num=None, by=None, get=None,
             desc=False, alpha=False, store=None, tuples=False):
        """
        Sort and return the list, set or sorted set at ``name``.

        ``start`` and ``num`` allow for paging through the sorted data

        ``by`` allows using an external key to weight and sort the items.
            Use an "*" to indicate where in the key the item value is located

        ``get`` allows for returning items from external keys rather than the
            sorted data itself.  Use an "*" to indicate where int he key
            the item value is located

        ``desc`` allows for reversing the sort

        ``alpha`` allows for sorting lexicographically rather than numerically

        ``store`` allows for storing the result of the sort into
            the key ``store``

        ``tuples`` if set to True and if ``get`` contains at least two
        elements, will return a list of tuples matching the keys given
        as arguments to ``get``.
            
        """
        if (start is not None and num is None) or \
                (num is not None and start is None):
            raise RedisError("``start`` and ``num`` must both be specified")

        pieces = [name]
        if by is not None:
            pieces.append('BY')
            pieces.append(by)
        if start is not None and num is not None:
            pieces.append('LIMIT')
            pieces.append(start)
            pieces.append(num)
        if get is not None:
            # If get is a string assume we want to get a single value.
            # Otherwise assume it's an interable and we want to get multiple
            # values. We can't just iterate blindly because strings are
            # iterable.
            if isinstance(get, basestring):
                pieces.append('GET')
                pieces.append(get)
            else:
                for g in get:
                    pieces.append('GET')
                    pieces.append(g)
        if desc:
            pieces.append('DESC')
        if alpha:
            pieces.append('ALPHA')
        if store is not None:
            pieces.append('STORE')
            pieces.append(store)

<<<<<<< HEAD
=======
        options = {'tuples': None}
        if tuples:
            if not get or isinstance(get, basestring) or len(get) < 2:
                raise DataError("when using ``tuples`` the ``get`` argument "
                                "must be specified and contain at least "
                                "two keys")
            options['tuples'] = len(get)
                
        return self.execute_command('SORT', *pieces, **options)

>>>>>>> de03d47b
    #### SET COMMANDS ####
    def sadd(self, name, *values):
        "Add ``value(s)`` to set ``name``"
        return self.execute_command('SADD', name, *values)

    def scard(self, name):
        "Return the number of elements in set ``name``"
        return self.execute_command('SCARD', name)

    def sdiff(self, keys, *args):
        "Return the difference of sets specified by ``keys``"
        args = list_or_args(keys, args)
        return self.execute_command('SDIFF', *args)

    def sdiffstore(self, dest, keys, *args):
        """
        Store the difference of sets specified by ``keys`` into a new
        set named ``dest``.  Returns the number of keys in the new set.
        """
        args = list_or_args(keys, args)
        return self.execute_command('SDIFFSTORE', dest, *args)

    def sinter(self, keys, *args):
        "Return the intersection of sets specified by ``keys``"
        args = list_or_args(keys, args)
        return self.execute_command('SINTER', *args)

    def sinterstore(self, dest, keys, *args):
        """
        Store the intersection of sets specified by ``keys`` into a new
        set named ``dest``.  Returns the number of keys in the new set.
        """
        args = list_or_args(keys, args)
        return self.execute_command('SINTERSTORE', dest, *args)

    def sismember(self, name, value):
        "Return a boolean indicating if ``value`` is a member of set ``name``"
        return self.execute_command('SISMEMBER', name, value)

    def smembers(self, name):
        "Return all members of the set ``name``"
        return self.execute_command('SMEMBERS', name)

    def smove(self, src, dst, value):
        "Move ``value`` from set ``src`` to set ``dst`` atomically"
        return self.execute_command('SMOVE', src, dst, value)

    def spop(self, name):
        "Remove and return a random member of set ``name``"
        return self.execute_command('SPOP', name)

    def srandmember(self, name, number=None):
        """
        If ``number`` is None, returns a random member of set ``name``.

        If ``number`` is supplied, returns a list of ``number`` random
        memebers of set ``name``. Note this is only available when running
        Redis 2.6+.
        """
        args = number and [number] or []
        return self.execute_command('SRANDMEMBER', name, *args)

    def srem(self, name, *values):
        "Remove ``values`` from set ``name``"
        return self.execute_command('SREM', name, *values)

    def sunion(self, keys, *args):
        "Return the union of sets specifiued by ``keys``"
        args = list_or_args(keys, args)
        return self.execute_command('SUNION', *args)

    def sunionstore(self, dest, keys, *args):
        """
        Store the union of sets specified by ``keys`` into a new
        set named ``dest``.  Returns the number of keys in the new set.
        """
        args = list_or_args(keys, args)
        return self.execute_command('SUNIONSTORE', dest, *args)

    #### SORTED SET COMMANDS ####
    def zadd(self, name, *args, **kwargs):
        """
        Set any number of score, element-name pairs to the key ``name``. Pairs
        can be specified in two ways:

        As *args, in the form of: score1, name1, score2, name2, ...
        or as **kwargs, in the form of: name1=score1, name2=score2, ...

        The following example would add four values to the 'my-key' key:
        redis.zadd('my-key', 1.1, 'name1', 2.2, 'name2', name3=3.3, name4=4.4)
        """
        pieces = []
        if args:
            if len(args) % 2 != 0:
                raise RedisError("ZADD requires an equal number of "
                                 "values and scores")
            pieces.extend(args)
        for pair in iteritems(kwargs):
            pieces.append(pair[1])
            pieces.append(pair[0])
        return self.execute_command('ZADD', name, *pieces)

    def zcard(self, name):
        "Return the number of elements in the sorted set ``name``"
        return self.execute_command('ZCARD', name)

    def zcount(self, name, min, max):
        return self.execute_command('ZCOUNT', name, min, max)

    def zincrby(self, name, value, amount=1):
        "Increment the score of ``value`` in sorted set ``name`` by ``amount``"
        return self.execute_command('ZINCRBY', name, amount, value)

    def zinterstore(self, dest, keys, aggregate=None):
        """
        Intersect multiple sorted sets specified by ``keys`` into
        a new sorted set, ``dest``. Scores in the destination will be
        aggregated based on the ``aggregate``, or SUM if none is provided.
        """
        return self._zaggregate('ZINTERSTORE', dest, keys, aggregate)

    def zrange(self, name, start, end, desc=False, withscores=False,
               score_cast_func=float):
        """
        Return a range of values from sorted set ``name`` between
        ``start`` and ``end`` sorted in ascending order.

        ``start`` and ``end`` can be negative, indicating the end of the range.

        ``desc`` a boolean indicating whether to sort the results descendingly

        ``withscores`` indicates to return the scores along with the values.
        The return type is a list of (value, score) pairs

        ``score_cast_func`` a callable used to cast the score return value
        """
        if desc:
            return self.zrevrange(name, start, end, withscores,
                                  score_cast_func)
        pieces = ['ZRANGE', name, start, end]
        if withscores:
            pieces.append('withscores')
        options = {
            'withscores': withscores, 'score_cast_func': score_cast_func}
        return self.execute_command(*pieces, **options)

    def zrangebyscore(self, name, min, max, start=None, num=None,
                      withscores=False, score_cast_func=float):
        """
        Return a range of values from the sorted set ``name`` with scores
        between ``min`` and ``max``.

        If ``start`` and ``num`` are specified, then return a slice
        of the range.

        ``withscores`` indicates to return the scores along with the values.
        The return type is a list of (value, score) pairs

        `score_cast_func`` a callable used to cast the score return value
        """
        if (start is not None and num is None) or \
                (num is not None and start is None):
            raise RedisError("``start`` and ``num`` must both be specified")
        pieces = ['ZRANGEBYSCORE', name, min, max]
        if start is not None and num is not None:
            pieces.extend(['LIMIT', start, num])
        if withscores:
            pieces.append('withscores')
        options = {
            'withscores': withscores, 'score_cast_func': score_cast_func}
        return self.execute_command(*pieces, **options)

    def zrank(self, name, value):
        """
        Returns a 0-based value indicating the rank of ``value`` in sorted set
        ``name``
        """
        return self.execute_command('ZRANK', name, value)

    def zrem(self, name, *values):
        "Remove member ``values`` from sorted set ``name``"
        return self.execute_command('ZREM', name, *values)

    def zremrangebyrank(self, name, min, max):
        """
        Remove all elements in the sorted set ``name`` with ranks between
        ``min`` and ``max``. Values are 0-based, ordered from smallest score
        to largest. Values can be negative indicating the highest scores.
        Returns the number of elements removed
        """
        return self.execute_command('ZREMRANGEBYRANK', name, min, max)

    def zremrangebyscore(self, name, min, max):
        """
        Remove all elements in the sorted set ``name`` with scores
        between ``min`` and ``max``. Returns the number of elements removed.
        """
        return self.execute_command('ZREMRANGEBYSCORE', name, min, max)

    def zrevrange(self, name, start, num, withscores=False,
                  score_cast_func=float):
        """
        Return a range of values from sorted set ``name`` between
        ``start`` and ``num`` sorted in descending order.

        ``start`` and ``num`` can be negative, indicating the end of the range.

        ``withscores`` indicates to return the scores along with the values
        The return type is a list of (value, score) pairs

        ``score_cast_func`` a callable used to cast the score return value
        """
        pieces = ['ZREVRANGE', name, start, num]
        if withscores:
            pieces.append('withscores')
        options = {
            'withscores': withscores, 'score_cast_func': score_cast_func}
        return self.execute_command(*pieces, **options)

    def zrevrangebyscore(self, name, max, min, start=None, num=None,
                         withscores=False, score_cast_func=float):
        """
        Return a range of values from the sorted set ``name`` with scores
        between ``min`` and ``max`` in descending order.

        If ``start`` and ``num`` are specified, then return a slice
        of the range.

        ``withscores`` indicates to return the scores along with the values.
        The return type is a list of (value, score) pairs

        ``score_cast_func`` a callable used to cast the score return value
        """
        if (start is not None and num is None) or \
                (num is not None and start is None):
            raise RedisError("``start`` and ``num`` must both be specified")
        pieces = ['ZREVRANGEBYSCORE', name, max, min]
        if start is not None and num is not None:
            pieces.extend(['LIMIT', start, num])
        if withscores:
            pieces.append('withscores')
        options = {
            'withscores': withscores, 'score_cast_func': score_cast_func}
        return self.execute_command(*pieces, **options)

    def zrevrank(self, name, value):
        """
        Returns a 0-based value indicating the descending rank of
        ``value`` in sorted set ``name``
        """
        return self.execute_command('ZREVRANK', name, value)

    def zscore(self, name, value):
        "Return the score of element ``value`` in sorted set ``name``"
        return self.execute_command('ZSCORE', name, value)

    def zunionstore(self, dest, keys, aggregate=None):
        """
        Union multiple sorted sets specified by ``keys`` into
        a new sorted set, ``dest``. Scores in the destination will be
        aggregated based on the ``aggregate``, or SUM if none is provided.
        """
        return self._zaggregate('ZUNIONSTORE', dest, keys, aggregate)

    def _zaggregate(self, command, dest, keys, aggregate=None):
        pieces = [command, dest, len(keys)]
        if isinstance(keys, dict):
            keys, weights = dictkeys(keys), dictvalues(keys)
        else:
            weights = None
        pieces.extend(keys)
        if weights:
            pieces.append('WEIGHTS')
            pieces.extend(weights)
        if aggregate:
            pieces.append('AGGREGATE')
            pieces.append(aggregate)
        return self.execute_command(*pieces)

    #### HASH COMMANDS ####
    def hdel(self, name, *keys):
        "Delete ``keys`` from hash ``name``"
        return self.execute_command('HDEL', name, *keys)

    def hexists(self, name, key):
        "Returns a boolean indicating if ``key`` exists within hash ``name``"
        return self.execute_command('HEXISTS', name, key)

    def hget(self, name, key):
        "Return the value of ``key`` within the hash ``name``"
        return self.execute_command('HGET', name, key)

    def hgetall(self, name):
        "Return a Python dict of the hash's name/value pairs"
        return self.execute_command('HGETALL', name)

    def hincrby(self, name, key, amount=1):
        "Increment the value of ``key`` in hash ``name`` by ``amount``"
        return self.execute_command('HINCRBY', name, key, amount)

    def hincrbyfloat(self, name, key, amount=1.0):
        """
        Increment the value of ``key`` in hash ``name`` by floating ``amount``
        """
        return self.execute_command('HINCRBYFLOAT', name, key, amount)

    def hkeys(self, name):
        "Return the list of keys within hash ``name``"
        return self.execute_command('HKEYS', name)

    def hlen(self, name):
        "Return the number of elements in hash ``name``"
        return self.execute_command('HLEN', name)

    def hset(self, name, key, value):
        """
        Set ``key`` to ``value`` within hash ``name``
        Returns 1 if HSET created a new field, otherwise 0
        """
        return self.execute_command('HSET', name, key, value)

    def hsetnx(self, name, key, value):
        """
        Set ``key`` to ``value`` within hash ``name`` if ``key`` does not
        exist.  Returns 1 if HSETNX created a field, otherwise 0.
        """
        return self.execute_command("HSETNX", name, key, value)

    def hmset(self, name, mapping):
        """
        Sets each key in the ``mapping`` dict to its corresponding value
        in the hash ``name``
        """
        if not mapping:
            raise DataError("'hmset' with 'mapping' of length 0")
        items = []
        for pair in iteritems(mapping):
            items.extend(pair)
        return self.execute_command('HMSET', name, *items)

    def hmget(self, name, keys, *args):
        "Returns a list of values ordered identically to ``keys``"
        args = list_or_args(keys, args)
        return self.execute_command('HMGET', name, *args)

    def hvals(self, name):
        "Return the list of values within hash ``name``"
        return self.execute_command('HVALS', name)

    def publish(self, channel, message):
        """
        Publish ``message`` on ``channel``.
        Returns the number of subscribers the message was delivered to.
        """
        return self.execute_command('PUBLISH', channel, message)

    def eval(self, script, numkeys, *keys_and_args):
        """
        Execute the LUA ``script``, specifying the ``numkeys`` the script
        will touch and the key names and argument values in ``keys_and_args``.
        Returns the result of the script.

        In practice, use the object returned by ``register_script``. This
        function exists purely for Redis API completion.
        """
        return self.execute_command('EVAL', script, numkeys, *keys_and_args)

    def evalsha(self, sha, numkeys, *keys_and_args):
        """
        Use the ``sha`` to execute a LUA script already registered via EVAL
        or SCRIPT LOAD. Specify the ``numkeys`` the script will touch and the
        key names and argument values in ``keys_and_args``. Returns the result
        of the script.

        In practice, use the object returned by ``register_script``. This
        function exists purely for Redis API completion.
        """
        return self.execute_command('EVALSHA', sha, numkeys, *keys_and_args)

    def script_exists(self, *args):
        """
        Check if a script exists in the script cache by specifying the SHAs of
        each script as ``args``. Returns a list of boolean values indicating if
        if each already script exists in the cache.
        """
        options = {'parse': 'EXISTS'}
        return self.execute_command('SCRIPT', 'EXISTS', *args, **options)

    def script_flush(self):
        "Flush all scripts from the script cache"
        options = {'parse': 'FLUSH'}
        return self.execute_command('SCRIPT', 'FLUSH', **options)

    def script_kill(self):
        "Kill the currently executing LUA script"
        options = {'parse': 'KILL'}
        return self.execute_command('SCRIPT', 'KILL', **options)

    def script_load(self, script):
        "Load a LUA ``script`` into the script cache. Returns the SHA."
        options = {'parse': 'LOAD'}
        return self.execute_command('SCRIPT', 'LOAD', script, **options)

    def register_script(self, script):
        """
        Register a LUA ``script`` specifying the ``keys`` it will touch.
        Returns a Script object that is callable and hides the complexity of
        deal with scripts, keys, and shas. This is the preferred way to work
        with LUA scripts.
        """
        return Script(self, script)

class Redis(StrictRedis):
    """
    Provides backwards compatibility with older versions of redis-py that
    changed arguments to some commands to be more Pythonic, sane, or by
    accident.
    """

    # Overridden callbacks
    RESPONSE_CALLBACKS = dict_merge(
        StrictRedis.RESPONSE_CALLBACKS,
        {
            'TTL': lambda r: r != -1 and r or None,
            'PTTL': lambda r: r != -1 and r or None,
        }
    )

    def pipeline(self, transaction=True, shard_hint=None):
        """
        Return a new pipeline object that can queue multiple commands for
        later execution. ``transaction`` indicates whether all commands
        should be executed atomically. Apart from making a group of operations
        atomic, pipelines are useful for reducing the back-and-forth overhead
        between the client and server.
        """
        return Pipeline(
            self.connection_pool,
            self.response_callbacks,
            transaction,
            shard_hint)

    def setex(self, name, value, time):
        """
        Set the value of key ``name`` to ``value`` that expires in ``time``
        seconds. ``time`` can be represented by an integer or a Python
        timedelta object.
        """
        if isinstance(time, datetime.timedelta):
            time = time.seconds + time.days * 24 * 3600
        return self.execute_command('SETEX', name, time, value)

    def lrem(self, name, value, num=0):
        """
        Remove the first ``num`` occurrences of elements equal to ``value``
        from the list stored at ``name``.

        The ``num`` argument influences the operation in the following ways:
            num > 0: Remove elements equal to value moving from head to tail.
            num < 0: Remove elements equal to value moving from tail to head.
            num = 0: Remove all elements equal to value.
        """
        return self.execute_command('LREM', name, num, value)

    def zadd(self, name, *args, **kwargs):
        """
        NOTE: The order of arguments differs from that of the official ZADD
        command. For backwards compatability, this method accepts arguments
        in the form of name1, score1, name2, score2, while the official Redis
        documents expects score1, name1, score2, name2.

        If you're looking to use the standard syntax, consider using the
        StrictRedis class. See the API Reference section of the docs for more
        information.

        Set any number of element-name, score pairs to the key ``name``. Pairs
        can be specified in two ways:

        As *args, in the form of: name1, score1, name2, score2, ...
        or as **kwargs, in the form of: name1=score1, name2=score2, ...

        The following example would add four values to the 'my-key' key:
        redis.zadd('my-key', 'name1', 1.1, 'name2', 2.2, name3=3.3, name4=4.4)
        """
        pieces = []
        if args:
            if len(args) % 2 != 0:
                raise RedisError("ZADD requires an equal number of "
                                 "values and scores")
            pieces.extend(reversed(args))
        for pair in iteritems(kwargs):
            pieces.append(pair[1])
            pieces.append(pair[0])
        return self.execute_command('ZADD', name, *pieces)


class PubSub(object):
    """
    PubSub provides publish, subscribe and listen support to Redis channels.

    After subscribing to one or more channels, the listen() method will block
    until a message arrives on one of the subscribed channels. That message
    will be returned and it's safe to start listening again.
    """
    def __init__(self, connection_pool, shard_hint=None):
        self.connection_pool = connection_pool
        self.shard_hint = shard_hint
        self.connection = None
        self.channels = set()
        self.patterns = set()
        self.subscription_count = 0
        self.subscribe_commands = set(
            ('subscribe', 'psubscribe', 'unsubscribe', 'punsubscribe')
        )

    def __del__(self):
        try:
            # if this object went out of scope prior to shutting down
            # subscriptions, close the connection manually before
            # returning it to the connection pool
            if self.connection and (self.channels or self.patterns):
                self.connection.disconnect()
            self.reset()
        except Exception:
            pass

    def reset(self):
        if self.connection:
            self.connection.disconnect()
            self.connection_pool.release(self.connection)
            self.connection = None

    def close(self):
        self.reset()

    def execute_command(self, *args, **kwargs):
        "Execute a publish/subscribe command"

        # NOTE: don't parse the response in this function. it could pull a
        # legitmate message off the stack if the connection is already
        # subscribed to one or more channels

        if self.connection is None:
            self.connection = self.connection_pool.get_connection(
                'pubsub',
                self.shard_hint
            )
        connection = self.connection
        try:
            connection.send_command(*args)
        except ConnectionError:
            connection.disconnect()
            # Connect manually here. If the Redis server is down, this will
            # fail and raise a ConnectionError as desired.
            connection.connect()
            # resubscribe to all channels and patterns before
            # resending the current command
            for channel in self.channels:
                self.subscribe(channel)
            for pattern in self.patterns:
                self.psubscribe(pattern)
            connection.send_command(*args)

    def parse_response(self):
        "Parse the response from a publish/subscribe command"
        response = self.connection.read_response()
        if nativestr(response[0]) in self.subscribe_commands:
            self.subscription_count = response[2]
            # if we've just unsubscribed from the remaining channels,
            # release the connection back to the pool
            if not self.subscription_count:
                self.reset()
        return response

    def psubscribe(self, patterns):
        "Subscribe to all channels matching any pattern in ``patterns``"
        if isinstance(patterns, basestring):
            patterns = [patterns]
        for pattern in patterns:
            self.patterns.add(pattern)
        return self.execute_command('PSUBSCRIBE', *patterns)

    def punsubscribe(self, patterns=[]):
        """
        Unsubscribe from any channel matching any pattern in ``patterns``.
        If empty, unsubscribe from all channels.
        """
        if isinstance(patterns, basestring):
            patterns = [patterns]
        for pattern in patterns:
            try:
                self.patterns.remove(pattern)
            except KeyError:
                pass
        return self.execute_command('PUNSUBSCRIBE', *patterns)

    def subscribe(self, channels):
        "Subscribe to ``channels``, waiting for messages to be published"
        if isinstance(channels, basestring):
            channels = [channels]
        for channel in channels:
            self.channels.add(channel)
        return self.execute_command('SUBSCRIBE', *channels)

    def unsubscribe(self, channels=[]):
        """
        Unsubscribe from ``channels``. If empty, unsubscribe
        from all channels
        """
        if isinstance(channels, basestring):
            channels = [channels]
        for channel in channels:
            try:
                self.channels.remove(channel)
            except KeyError:
                pass
        return self.execute_command('UNSUBSCRIBE', *channels)

    def listen(self):
        "Listen for messages on channels this client has been subscribed to"
        while self.subscription_count or self.channels or self.patterns:
            r = self.parse_response()
            msg_type = nativestr(r[0])
            if msg_type == 'pmessage':
                msg = {
                    'type': msg_type,
                    'pattern': nativestr(r[1]),
                    'channel': nativestr(r[2]),
                    'data': r[3]
                }
            else:
                msg = {
                    'type': msg_type,
                    'pattern': None,
                    'channel': nativestr(r[1]),
                    'data': r[2]
                }
            yield msg


class BasePipeline(object):
    """
    Pipelines provide a way to transmit multiple commands to the Redis server
    in one transmission.  This is convenient for batch processing, such as
    saving all the values in a list to Redis.

    All commands executed within a pipeline are wrapped with MULTI and EXEC
    calls. This guarantees all commands executed in the pipeline will be
    executed atomically.

    Any command raising an exception does *not* halt the execution of
    subsequent commands in the pipeline. Instead, the exception is caught
    and its instance is placed into the response list returned by execute().
    Code iterating over the response list should be able to deal with an
    instance of an exception as a potential value. In general, these will be
    ResponseError exceptions, such as those raised when issuing a command
    on a key of a different datatype.
    """

    UNWATCH_COMMANDS = set(('DISCARD', 'EXEC', 'UNWATCH'))

    def __init__(self, connection_pool, response_callbacks, transaction,
                 shard_hint):
        self.connection_pool = connection_pool
        self.connection = None
        self.response_callbacks = response_callbacks
        self.transaction = transaction
        self.shard_hint = shard_hint

        self.watching = False
        self.reset()

    def __enter__(self):
        return self

    def __exit__(self, exc_type, exc_value, traceback):
        self.reset()

    def __del__(self):
        try:
            self.reset()
        except Exception:
            pass

    def __len__(self):
        return len(self.command_stack)

    def reset(self):
        self.command_stack = []
        self.scripts = set()
        # make sure to reset the connection state in the event that we were
        # watching something
        if self.watching and self.connection:
            try:
                # call this manually since our unwatch or
                # immediate_execute_command methods can call reset()
                self.connection.send_command('UNWATCH')
                self.connection.read_response()
            except ConnectionError:
                # disconnect will also remove any previous WATCHes
                self.connection.disconnect()
        # clean up the other instance attributes
        self.watching = False
        self.explicit_transaction = False
        # we can safely return the connection to the pool here since we're
        # sure we're no longer WATCHing anything
        if self.connection:
            self.connection_pool.release(self.connection)
            self.connection = None

    def multi(self):
        """
        Start a transactional block of the pipeline after WATCH commands
        are issued. End the transactional block with `execute`.
        """
        if self.explicit_transaction:
            raise RedisError('Cannot issue nested calls to MULTI')
        if self.command_stack:
            raise RedisError('Commands without an initial WATCH have already '
                             'been issued')
        self.explicit_transaction = True

    def execute_command(self, *args, **kwargs):
        if (self.watching or args[0] == 'WATCH') and \
                not self.explicit_transaction:
            return self.immediate_execute_command(*args, **kwargs)
        return self.pipeline_execute_command(*args, **kwargs)

    def immediate_execute_command(self, *args, **options):
        """
        Execute a command immediately, but don't auto-retry on a
        ConnectionError if we're already WATCHing a variable. Used when
        issuing WATCH or subsequent commands retrieving their values but before
        MULTI is called.
        """
        command_name = args[0]
        conn = self.connection
        # if this is the first call, we need a connection
        if not conn:
            conn = self.connection_pool.get_connection(command_name,
                                                       self.shard_hint)
            self.connection = conn
        try:
            conn.send_command(*args)
            return self.parse_response(conn, command_name, **options)
        except ConnectionError:
            conn.disconnect()
            # if we're not already watching, we can safely retry the command
            # assuming it was a connection timeout
            if not self.watching:
                conn.send_command(*args)
                return self.parse_response(conn, command_name, **options)
            self.reset()
            raise

    def pipeline_execute_command(self, *args, **options):
        """
        Stage a command to be executed when execute() is next called

        Returns the current Pipeline object back so commands can be
        chained together, such as:

        pipe = pipe.set('foo', 'bar').incr('baz').decr('bang')

        At some other point, you can then run: pipe.execute(),
        which will execute all commands queued in the pipe.
        """
        self.command_stack.append((args, options))
        return self

    def _execute_transaction(self, connection, commands, raise_on_error):
        cmds = chain([(('MULTI', ), {})], commands, [(('EXEC', ), {})])
        all_cmds = SYM_EMPTY.join(
            starmap(connection.pack_command,
                    [args for args, options in cmds]))
        connection.send_packed_command(all_cmds)
        # parse off the response for MULTI
        self.parse_response(connection, '_')
        # and all the other commands
        errors = []
        for i, _ in enumerate(commands):
            try:
                self.parse_response(connection, '_')
            except ResponseError:
                errors.append((i, sys.exc_info()[1]))

        # parse the EXEC.
        try:
            response = self.parse_response(connection, '_')
        except ExecAbortError:
            if self.explicit_transaction:
                self.immediate_execute_command('DISCARD')
            if errors:
                raise errors[0][1]
            raise sys.exc_info()[1]

        if response is None:
            raise WatchError("Watched variable changed.")

        # put any parse errors into the response
        for i, e in errors:
            response.insert(i, e)

        if len(response) != len(commands):
            raise ResponseError("Wrong number of response items from "
                                "pipeline execution")

        # find any errors in the response and raise if necessary
        if raise_on_error:
            self.raise_first_error(response)

        # We have to run response callbacks manually
        data = []
        for r, cmd in izip(response, commands):
            if not isinstance(r, Exception):
                args, options = cmd
                command_name = args[0]
                if command_name in self.response_callbacks:
                    r = self.response_callbacks[command_name](r, **options)
            data.append(r)
        return data

    def _execute_pipeline(self, connection, commands, raise_on_error):
        # build up all commands into a single request to increase network perf
        all_cmds = SYM_EMPTY.join(
            starmap(connection.pack_command,
                    [args for args, options in commands]))
        connection.send_packed_command(all_cmds)
        response = [self.parse_response(connection, args[0], **options)
                    for args, options in commands]
        if raise_on_error:
            self.raise_first_error(response)
        return response

    def raise_first_error(self, response):
        for r in response:
            if isinstance(r, ResponseError):
                raise r

    def parse_response(self, connection, command_name, **options):
        result = StrictRedis.parse_response(
            self, connection, command_name, **options)
        if command_name in self.UNWATCH_COMMANDS:
            self.watching = False
        elif command_name == 'WATCH':
            self.watching = True
        return result

    def load_scripts(self):
        # make sure all scripts that are about to be run on this pipeline exist
        scripts = list(self.scripts)
        immediate = self.immediate_execute_command
        shas = [s.sha for s in scripts]
        exists = immediate('SCRIPT', 'EXISTS', *shas, **{'parse': 'EXISTS'})
        if not all(exists):
            for s, exist in izip(scripts, exists):
                if not exist:
                    immediate('SCRIPT', 'LOAD', s.script, **{'parse': 'LOAD'})

    def execute(self, raise_on_error=True):
        "Execute all the commands in the current pipeline"
        if self.scripts:
            self.load_scripts()
        stack = self.command_stack
        if self.transaction or self.explicit_transaction:
            execute = self._execute_transaction
        else:
            execute = self._execute_pipeline

        conn = self.connection
        if not conn:
            conn = self.connection_pool.get_connection('MULTI',
                                                       self.shard_hint)
            # assign to self.connection so reset() releases the connection
            # back to the pool after we're done
            self.connection = conn

        try:
            return execute(conn, stack, raise_on_error)
        except ConnectionError:
            conn.disconnect()
            # if we were watching a variable, the watch is no longer valid
            # since this connection has died. raise a WatchError, which
            # indicates the user should retry his transaction. If this is more
            # than a temporary failure, the WATCH that the user next issue
            # will fail, propegating the real ConnectionError
            if self.watching:
                raise WatchError("A ConnectionError occured on while watching "
                                 "one or more keys")
            # otherwise, it's safe to retry since the transaction isn't
            # predicated on any state
            return execute(conn, stack, raise_on_error)
        finally:
            self.reset()

    def watch(self, *names):
        "Watches the values at keys ``names``"
        if self.explicit_transaction:
            raise RedisError('Cannot issue a WATCH after a MULTI')
        return self.execute_command('WATCH', *names)

    def unwatch(self):
        "Unwatches all previously specified keys"
        return self.watching and self.execute_command('UNWATCH') or True

    def script_load_for_pipeline(self, script):
        "Make sure scripts are loaded prior to pipeline execution"
        self.scripts.add(script)


class StrictPipeline(BasePipeline, StrictRedis):
    "Pipeline for the StrictRedis class"
    pass


class Pipeline(BasePipeline, Redis):
    "Pipeline for the Redis class"
    pass


class Script(object):
    "An executable LUA script object returned by ``register_script``"

    def __init__(self, registered_client, script):
        self.registered_client = registered_client
        self.script = script
        self.sha = registered_client.script_load(script)

    def __call__(self, keys=[], args=[], client=None):
        "Execute the script, passing any required ``args``"
        client = client or self.registered_client
        args = tuple(keys) + tuple(args)
        # make sure the Redis server knows about the script
        if isinstance(client, BasePipeline):
            # make sure this script is good to go on pipeline
            client.script_load_for_pipeline(self)
        try:
            return client.evalsha(self.sha, len(keys), *args)
        except NoScriptError:
            # Maybe the client is pointed to a differnet server than the client
            # that created this instance?
            self.sha = client.script_load(self.script)
            return client.evalsha(self.sha, len(keys), *args)


class LockError(RedisError):
    "Errors thrown from the Lock"
    pass


class Lock(object):
    """
    A shared, distributed Lock. Using Redis for locking allows the Lock
    to be shared across processes and/or machines.

    It's left to the user to resolve deadlock issues and make sure
    multiple clients play nicely together.
    """

    LOCK_FOREVER = float(2 ** 31 + 1)  # 1 past max unix time

    def __init__(self, redis, name, timeout=None, sleep=0.1):
        """
        Create a new Lock instnace named ``name`` using the Redis client
        supplied by ``redis``.

        ``timeout`` indicates a maximum life for the lock.
        By default, it will remain locked until release() is called.

        ``sleep`` indicates the amount of time to sleep per loop iteration
        when the lock is in blocking mode and another client is currently
        holding the lock.

        Note: If using ``timeout``, you should make sure all the hosts
        that are running clients have their time synchronized with a network
        time service like ntp.
        """
        self.redis = redis
        self.name = name
        self.acquired_until = None
        self.timeout = timeout
        self.sleep = sleep
        if self.timeout and self.sleep > self.timeout:
            raise LockError("'sleep' must be less than 'timeout'")

    def __enter__(self):
        return self.acquire()

    def __exit__(self, exc_type, exc_value, traceback):
        self.release()

    def acquire(self, blocking=True):
        """
        Use Redis to hold a shared, distributed lock named ``name``.
        Returns True once the lock is acquired.

        If ``blocking`` is False, always return immediately. If the lock
        was acquired, return True, otherwise return False.
        """
        sleep = self.sleep
        timeout = self.timeout
        while 1:
            unixtime = int(mod_time.time())
            if timeout:
                timeout_at = unixtime + timeout
            else:
                timeout_at = Lock.LOCK_FOREVER
            timeout_at = float(timeout_at)
            if self.redis.setnx(self.name, timeout_at):
                self.acquired_until = timeout_at
                return True
            # We want blocking, but didn't acquire the lock
            # check to see if the current lock is expired
            existing = float(self.redis.get(self.name) or 1)
            if existing < unixtime:
                # the previous lock is expired, attempt to overwrite it
                existing = float(self.redis.getset(self.name, timeout_at) or 1)
                if existing < unixtime:
                    # we successfully acquired the lock
                    self.acquired_until = timeout_at
                    return True
            if not blocking:
                return False
            mod_time.sleep(sleep)

    def release(self):
        "Releases the already acquired lock"
        if self.acquired_until is None:
            raise ValueError("Cannot release an unlocked lock")
        existing = float(self.redis.get(self.name) or 1)
        # if the lock time is in the future, delete the lock
        if existing >= self.acquired_until:
            self.redis.delete(self.name)
        self.acquired_until = None<|MERGE_RESOLUTION|>--- conflicted
+++ resolved
@@ -129,13 +129,13 @@
 
 def sort_return_tuples(response, **options):
     """
-    If ``tuples`` is specified, return the response as a list of
-    n-element tuples with n being the value found in options['tuples']
+    If ``groups`` is specified, return the response as a list of
+    n-element tuples with n being the value found in options['groups']
     """
-    if not response or not options['tuples']:
+    if not response or not options['groups']:
         return response
-    n = options['tuples']
-    return zip(*[response[i::n] for i in range(n)])
+    n = options['groups']
+    return list(izip(*[response[i::n] for i in range(n)]))
 
 def int_or_none(response):
     if response is None:
@@ -206,14 +206,9 @@
         string_keys_to_dict(
             # these return OK, or int if redis-server is >=1.3.4
             'LPUSH RPUSH',
-<<<<<<< HEAD
             lambda r: isinstance(r, long) and r or nativestr(r) == 'OK'
         ),
-=======
-            lambda r: isinstance(r, long) and r or r == 'OK'
-            ),
         string_keys_to_dict('SORT', sort_return_tuples),
->>>>>>> de03d47b
         string_keys_to_dict('ZSCORE ZINCRBY', float_or_none),
         string_keys_to_dict(
             'FLUSHALL FLUSHDB LSET LTRIM MSET RENAME '
@@ -927,7 +922,7 @@
         return self.execute_command('RPUSHX', name, value)
 
     def sort(self, name, start=None, num=None, by=None, get=None,
-             desc=False, alpha=False, store=None, tuples=False):
+             desc=False, alpha=False, store=None, groups=False):
         """
         Sort and return the list, set or sorted set at ``name``.
 
@@ -947,10 +942,10 @@
         ``store`` allows for storing the result of the sort into
             the key ``store``
 
-        ``tuples`` if set to True and if ``get`` contains at least two
-        elements, will return a list of tuples matching the keys given
-        as arguments to ``get``.
-            
+        ``groups`` if set to True and if ``get`` contains at least two
+            elements, sort will return a list of tuples, each containing the
+            values fetched from the arguments to ``get``.
+
         """
         if (start is not None and num is None) or \
                 (num is not None and start is None):
@@ -984,19 +979,15 @@
             pieces.append('STORE')
             pieces.append(store)
 
-<<<<<<< HEAD
-=======
-        options = {'tuples': None}
-        if tuples:
+        if groups:
             if not get or isinstance(get, basestring) or len(get) < 2:
-                raise DataError("when using ``tuples`` the ``get`` argument "
-                                "must be specified and contain at least "
-                                "two keys")
-            options['tuples'] = len(get)
-                
+                raise DataError('when using "groups" the "get" argument '
+                                'must be specified and contain at least '
+                                'two keys')
+
+        options = {'groups': len(get) if groups else None}
         return self.execute_command('SORT', *pieces, **options)
 
->>>>>>> de03d47b
     #### SET COMMANDS ####
     def sadd(self, name, *values):
         "Add ``value(s)`` to set ``name``"
